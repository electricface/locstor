// Copyright 2015 Alex Browne.  All rights reserved.
// Use of this source code is governed by the MIT
// license, which can be found in the LICENSE file.

// Package locstor provides gopherjs bindings for the localStorage API. It
// allows you to store and retrieve any arbitrary go data structure, and is
// intended to be compiled to javascript with gopherjs and run in the browser.
//
<<<<<<< HEAD
// Version 0.2.1
=======
// Version 0.2.2
>>>>>>> 95ccea1d
//
// For the full source code, example usage, and more information visit
// https://github.com/go-humble/locstor.
package locstor<|MERGE_RESOLUTION|>--- conflicted
+++ resolved
@@ -6,11 +6,7 @@
 // allows you to store and retrieve any arbitrary go data structure, and is
 // intended to be compiled to javascript with gopherjs and run in the browser.
 //
-<<<<<<< HEAD
-// Version 0.2.1
-=======
 // Version 0.2.2
->>>>>>> 95ccea1d
 //
 // For the full source code, example usage, and more information visit
 // https://github.com/go-humble/locstor.
